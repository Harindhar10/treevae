--- conflicted
+++ resolved
@@ -82,11 +82,7 @@
         self.bn2 = nn.BatchNorm2d(n_maps_output)
 
     def forward(self, x):
-<<<<<<< HEAD
         #print('input size before 1st cnn layer',x.size())
-=======
-        print('input size before 1st cnn layer',x.size())
->>>>>>> 7c595d6b
         x = self.cnn0(x)
         x = self.bn0(x)
         x = actvn(x)
@@ -97,11 +93,7 @@
         x = self.bn2(x)
         x = actvn(x)
         x = x.view(x.size(0), -1)
-<<<<<<< HEAD
         #Sprint('input size after first cnn layer',x.size())
-=======
-        print('input size after first cnn layer',x.size())
->>>>>>> 7c595d6b
         return x, None, None
 
 # class DecoderSmallCnn(nn.Module):
@@ -117,7 +109,6 @@
 #         self.cnn3 = nn.ConvTranspose2d(in_channels=8, out_channels=1, kernel_size=3, stride=2, padding=1, output_padding=1, bias=True)
        
 #     def forward(self, inputs):
-<<<<<<< HEAD
 #         #print('size of inputs given to DecoderSmallCnn', inputs.size())
 #         x = self.dense(inputs)
 #         x = self.bn(x)
@@ -138,28 +129,6 @@
 #         if self.activation == 'sigmoid':
 #             x = torch.sigmoid(x)
 #         #print('size of output from DecoderSmallCnn',x.size())
-=======
-#         print('size of inputs given to DecoderSmallCnn', inputs.size())
-#         x = self.dense(inputs)
-#         x = self.bn(x)
-#         print('size of inputs after dense', x.size())
-#         x = actvn(x)
-#         x = x.view(-1, 32, 3, 3)
-#         print('size of inputs after x.view(-1, 32, 3, 3)', x.size())
-#         x = self.cnn1(x)
-#         x = self.bn1(x)
-#         print('size of inputs after cnn1 and bn1', x.size())
-#         x = actvn(x)
-#         x = self.cnn2(x)
-#         x = self.bn2(x)
-#         print('size of inputs after cnn2 and bn2', x.size())
-#         x = actvn(x)
-#         x = self.cnn3(x)
-#         print('size of inputs after cnn3', x.size())
-#         if self.activation == 'sigmoid':
-#             x = torch.sigmoid(x)
-#         print('size of output from DecoderSmallCnn',x.size())
->>>>>>> 7c595d6b
 #         return x
 
 
@@ -169,7 +138,6 @@
         self.activation = activation
         self.dense = nn.Linear(in_features=input_shape, out_features=3 * 3 * 32, bias=False)
         self.bn = nn.BatchNorm1d(3 * 3 * 32)
-<<<<<<< HEAD
         self.dense2 = nn.Linear(in_features = 3 * 3 * 32, out_features = 1848)
         self.bn2 = nn.BatchNorm1d(1848)
     def forward(self, inputs):
@@ -178,29 +146,16 @@
         x = self.bn(x)
         #print('size of inputs after dense', x.size())
         x = actvn(x)
+        x = self.dense2(x)
         x = self.dense2(x)
         x = self.bn2(x)
         #print('size of inputs after dense2 and bn2', x.size())
         if self.activation == 'sigmoid':
             x = torch.sigmoid(x)
         #print('size of output from DecoderSmallCnn',x.size())
-=======
-        self.dense2 = nn.Linear(in_features = 3 * 3 * 32, out_features = 788480)
-        self.bn2 = nn.BatchNorm1d(788480)
-    def forward(self, inputs):
-        print('size of inputs given to DecoderSmallCnn', inputs.size())
-        x = self.dense(inputs)
-        x = self.bn(x)
-        print('size of inputs after dense', x.size())
-        x = actvn(x)
-        x = self.dense2(x)
-        x = self.bn2(x)
-        print('size of inputs after dense2 and bn2', x.size())
-        if self.activation == 'sigmoid':
-            x = torch.sigmoid(x)
-        print('size of output from DecoderSmallCnn',x.size())
->>>>>>> 7c595d6b
         return x
+     
+    
      
     
 class EncoderOmniglot(nn.Module):
@@ -392,11 +347,7 @@
         self.sigma = nn.Linear(hidden_unit, encoded_size)
 
     def forward(self, inputs):
-<<<<<<< HEAD
         #print('input size before MlP',inputs.size())
-=======
-        print('input size before MlP',inputs.size())
->>>>>>> 7c595d6b
         x = self.dense1(inputs)
         #print('input size after dense1',x.size())
         x = self.bn1(x)
